{
  "permissions": {
    "allow": [
      "WebFetch(domain:chatgpt.com)",
      "Bash(mkdir:*)",
      "Bash(npx create-next-app:*)",
      "Bash(ls:*)",
      "Bash(chmod:*)",
      "Bash(/Users/acar/projects/spark/setup-frontend.sh)",
      "Bash(python3:*)",
      "Bash(source:*)",
      "Bash(pip install:*)",
      "Bash(python:*)",
      "Bash(node:*)",
      "Bash(npm run build:*)",
      "Bash(mv:*)",
      "Bash(curl:*)",
      "Bash(PYTHONPATH=/Users/acar/projects/spark/backend python scripts/setup/reset_and_reseed.py)",
      "Bash(PYTHONPATH=/Users/acar/projects/spark/backend python scripts/fix_schema_sqlalchemy.py)",
      "Bash(PYTHONPATH=/Users/acar/projects/spark/backend python scripts/setup/reset_to_minimal_infinite.py)",
      "Bash(pkill:*)",
      "Bash(rm:*)",
      "Bash(grep:*)",
      "Bash(PYTHONPATH=/Users/acar/projects/spark/backend python scripts/reset_user_progress.py 1)",
      "Bash(./reset.sh:*)",
      "Bash(PYTHONPATH:*)",
      "Bash(find:*)",
      "Bash(docker-compose up:*)",
      "Bash(docker logs:*)",
      "Bash(docker-compose down:*)",
      "Bash(git rm:*)",
      "Bash(git add:*)",
      "Bash(git commit:*)",
      "Bash(git push:*)",
      "Bash(npm run dev:*)",
      "Bash(git checkout:*)",
      "Bash(open:*)",
      "Bash(true)",
<<<<<<< HEAD
      "Bash(git merge:*)",
      "Bash(rg:*)",
      "Bash(brew install:*)",
      "Bash(gh auth:*)",
      "Bash(git pull:*)",
      "Bash(touch:*)"
=======
      "Bash(touch:*)",
      "Bash(sqlite3:*)",
      "Bash(psql:*)",
      "Bash(rg:*)",
      "Bash(sed:*)"
>>>>>>> 90cfbe55
    ],
    "deny": []
  }
}<|MERGE_RESOLUTION|>--- conflicted
+++ resolved
@@ -36,20 +36,15 @@
       "Bash(git checkout:*)",
       "Bash(open:*)",
       "Bash(true)",
-<<<<<<< HEAD
       "Bash(git merge:*)",
       "Bash(rg:*)",
       "Bash(brew install:*)",
       "Bash(gh auth:*)",
       "Bash(git pull:*)",
-      "Bash(touch:*)"
-=======
       "Bash(touch:*)",
       "Bash(sqlite3:*)",
       "Bash(psql:*)",
-      "Bash(rg:*)",
       "Bash(sed:*)"
->>>>>>> 90cfbe55
     ],
     "deny": []
   }
