--- conflicted
+++ resolved
@@ -134,11 +134,7 @@
             "session": {
                 "session_id": temp_session_id,
                 "session_type": "adaptive",
-<<<<<<< HEAD
-                "user_id": current_user.id,
-=======
                 "user_id": current_user["id"],
->>>>>>> 67a98e34
                 "temporary": True
             },
             "message": "Ready to learn!",
